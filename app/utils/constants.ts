--- conflicted
+++ resolved
@@ -1,9 +1,5 @@
-<<<<<<< HEAD
 import type { ModelInfo, OllamaApiResponse, OllamaModel, TemplateInfo } from './types';
-=======
-import type { ModelInfo, OllamaApiResponse, OllamaModel } from './types';
 import type { ProviderInfo } from '~/types/model';
->>>>>>> 57c02362
 
 export const WORK_DIR_NAME = 'project';
 export const WORK_DIR = `/home/${WORK_DIR_NAME}`;
@@ -121,18 +117,15 @@
   }
 ];
 
-<<<<<<< HEAD
 const codeTemplates: TemplateInfo[] = [
   { name: 'vite-react-tailwind-ts', label: 'Vite React TS', githubRepo: 'thecodacus/vite-react-ts-template' }, 
   { name: 'blank', label: 'Start from scratch', githubRepo: '' },
 ];
 export let TEMPLATE_LIST: TemplateInfo[] = [...codeTemplates];
 
-=======
 export const DEFAULT_PROVIDER = PROVIDER_LIST[0];
 
 const staticModels: ModelInfo[] = PROVIDER_LIST.map(p => p.staticModels).flat();
->>>>>>> 57c02362
 
 export let MODEL_LIST: ModelInfo[] = [...staticModels];
 
