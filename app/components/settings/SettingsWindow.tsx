--- conflicted
+++ resolved
@@ -21,11 +21,7 @@
   onClose: () => void;
 }
 
-<<<<<<< HEAD
-type TabType = 'chat-history' | 'providers' | 'features' | 'debug' | 'middlewares';
-=======
-type TabType = 'chat-history' | 'providers' | 'features' | 'debug' | 'connection';
->>>>>>> aae38ea4
+type TabType = 'chat-history' | 'providers' | 'features' | 'debug' |'connection' |'middlewares';
 
 // Providers that support base URL configuration
 const URL_CONFIGURABLE_PROVIDERS = ['Ollama', 'LMStudio', 'OpenAILike'];
@@ -84,11 +80,8 @@
     { id: 'chat-history', label: 'Chat History', icon: 'i-ph:book' },
     { id: 'providers', label: 'Providers', icon: 'i-ph:key' },
     { id: 'features', label: 'Features', icon: 'i-ph:star' },
-<<<<<<< HEAD
-    { id: 'middlewares', label: 'middlewares', icon: 'i-ph:lego' },
-=======
+    { id: 'middlewares', label: 'Middlewares', icon: 'i-ph:lego' },
     { id: 'connection', label: 'Connection', icon: 'i-ph:link' },
->>>>>>> aae38ea4
     ...(isDebugEnabled ? [{ id: 'debug' as TabType, label: 'Debug Tab', icon: 'i-ph:bug' }] : []),
   ];
 
