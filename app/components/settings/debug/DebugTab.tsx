import React, { useCallback, useEffect, useState } from 'react';
import { useSettings } from '~/lib/hooks/useSettings';
import commit from '~/commit.json';
import { toast } from 'react-toastify';

interface ProviderStatus {
  name: string;
  enabled: boolean;
  isLocal: boolean;
  isRunning: boolean | null;
  error?: string;
  lastChecked: Date;
  responseTime?: number;
  url: string | null;
}

interface SystemInfo {
  os: string;
  browser: string;
  screen: string;
  language: string;
  timezone: string;
  memory: string;
  cores: number;
}

interface IProviderConfig {
  name: string;
  settings: {
    enabled: boolean;
    baseUrl?: string;
  };
}

interface CommitData {
  commit: string;
  version?: string;
}

const connitJson: CommitData = commit;

const LOCAL_PROVIDERS = ['Ollama', 'LMStudio', 'OpenAILike'];
const versionHash = connitJson.commit;
const versionTag = connitJson.version;
const GITHUB_URLS = {
  original: 'https://api.github.com/repos/stackblitz-labs/bolt.diy/commits/main',
  fork: 'https://api.github.com/repos/Stijnus/bolt.new-any-llm/commits/main',
  commitJson: (branch: string) =>
    `https://raw.githubusercontent.com/stackblitz-labs/bolt.diy/${branch}/app/commit.json`,
};

function getSystemInfo(): SystemInfo {
  const formatBytes = (bytes: number): string => {
    if (bytes === 0) {
      return '0 Bytes';
    }

    const k = 1024;
    const sizes = ['Bytes', 'KB', 'MB', 'GB'];
    const i = Math.floor(Math.log(bytes) / Math.log(k));

    return parseFloat((bytes / Math.pow(k, i)).toFixed(2)) + ' ' + sizes[i];
  };

  return {
    os: navigator.platform,
    browser: navigator.userAgent.split(' ').slice(-1)[0],
    screen: `${window.screen.width}x${window.screen.height}`,
    language: navigator.language,
    timezone: Intl.DateTimeFormat().resolvedOptions().timeZone,
    memory: formatBytes(performance?.memory?.jsHeapSizeLimit || 0),
    cores: navigator.hardwareConcurrency || 0,
  };
}

const checkProviderStatus = async (url: string | null, providerName: string): Promise<ProviderStatus> => {
  if (!url) {
    console.log(`[Debug] No URL provided for ${providerName}`);
    return {
      name: providerName,
      enabled: false,
      isLocal: true,
      isRunning: false,
      error: 'No URL configured',
      lastChecked: new Date(),
      url: null,
    };
  }

  console.log(`[Debug] Checking status for ${providerName} at ${url}`);

  const startTime = performance.now();

  try {
    if (providerName.toLowerCase() === 'ollama') {
      // Special check for Ollama root endpoint
      try {
        console.log(`[Debug] Checking Ollama root endpoint: ${url}`);

        const controller = new AbortController();
        const timeoutId = setTimeout(() => controller.abort(), 5000); // 5 second timeout

        const response = await fetch(url, {
          signal: controller.signal,
          headers: {
            Accept: 'text/plain,application/json',
          },
        });
        clearTimeout(timeoutId);

        const text = await response.text();
        console.log(`[Debug] Ollama root response:`, text);

        if (text.includes('Ollama is running')) {
          console.log(`[Debug] Ollama running confirmed via root endpoint`);
          return {
            name: providerName,
            enabled: false,
            isLocal: true,
            isRunning: true,
            lastChecked: new Date(),
            responseTime: performance.now() - startTime,
            url,
          };
        }
      } catch (error) {
        console.log(`[Debug] Ollama root check failed:`, error);

        const errorMessage = error instanceof Error ? error.message : 'Unknown error';

        if (errorMessage.includes('aborted')) {
          return {
            name: providerName,
            enabled: false,
            isLocal: true,
            isRunning: false,
            error: 'Connection timeout',
            lastChecked: new Date(),
            responseTime: performance.now() - startTime,
            url,
          };
        }
      }
    }

    // Try different endpoints based on provider
    const checkUrls = [`${url}/api/health`, `${url}/v1/models`];
    console.log(`[Debug] Checking additional endpoints:`, checkUrls);

    const results = await Promise.all(
      checkUrls.map(async (checkUrl) => {
        try {
          console.log(`[Debug] Trying endpoint: ${checkUrl}`);

          const controller = new AbortController();
          const timeoutId = setTimeout(() => controller.abort(), 5000);

          const response = await fetch(checkUrl, {
            signal: controller.signal,
            headers: {
              Accept: 'application/json',
            },
          });
          clearTimeout(timeoutId);

          const ok = response.ok;
          console.log(`[Debug] Endpoint ${checkUrl} response:`, ok);

          if (ok) {
            try {
              const data = await response.json();
              console.log(`[Debug] Endpoint ${checkUrl} data:`, data);
            } catch {
              console.log(`[Debug] Could not parse JSON from ${checkUrl}`);
            }
          }

          return ok;
        } catch (error) {
          console.log(`[Debug] Endpoint ${checkUrl} failed:`, error);
          return false;
        }
      }),
    );

    const isRunning = results.some((result) => result);
    console.log(`[Debug] Final status for ${providerName}:`, isRunning);

    return {
      name: providerName,
      enabled: false,
      isLocal: true,
      isRunning,
      lastChecked: new Date(),
      responseTime: performance.now() - startTime,
      url,
    };
  } catch (error) {
    console.log(`[Debug] Provider check failed for ${providerName}:`, error);
    return {
      name: providerName,
      enabled: false,
      isLocal: true,
      isRunning: false,
      error: error instanceof Error ? error.message : 'Unknown error',
      lastChecked: new Date(),
      responseTime: performance.now() - startTime,
      url,
    };
  }
};

export default function DebugTab() {
<<<<<<< HEAD
  const { providers, isLatestBranch } = useSettings();
=======
  const { providers, latestBranch } = useSettings();
>>>>>>> 25538144
  const [activeProviders, setActiveProviders] = useState<ProviderStatus[]>([]);
  const [updateMessage, setUpdateMessage] = useState<string>('');
  const [systemInfo] = useState<SystemInfo>(getSystemInfo());
  const [isCheckingUpdate, setIsCheckingUpdate] = useState(false);

  const updateProviderStatuses = async () => {
    if (!providers) {
      return;
    }

    try {
      const entries = Object.entries(providers) as [string, IProviderConfig][];
      const statuses = await Promise.all(
        entries
          .filter(([, provider]) => LOCAL_PROVIDERS.includes(provider.name))
          .map(async ([, provider]) => {
            const envVarName =
              provider.name.toLowerCase() === 'ollama'
                ? 'OLLAMA_API_BASE_URL'
                : provider.name.toLowerCase() === 'lmstudio'
                  ? 'LMSTUDIO_API_BASE_URL'
                  : `REACT_APP_${provider.name.toUpperCase()}_URL`;

            // Access environment variables through import.meta.env
            const url = import.meta.env[envVarName] || provider.settings.baseUrl || null; // Ensure baseUrl is used
            console.log(`[Debug] Using URL for ${provider.name}:`, url, `(from ${envVarName})`);

            const status = await checkProviderStatus(url, provider.name);

            return {
              ...status,
              enabled: provider.settings.enabled ?? false,
            };
          }),
      );

      setActiveProviders(statuses);
    } catch (error) {
      console.error('[Debug] Failed to update provider statuses:', error);
    }
  };

  useEffect(() => {
    updateProviderStatuses();

    const interval = setInterval(updateProviderStatuses, 30000);

    return () => clearInterval(interval);
  }, [providers]);

  const handleCheckForUpdate = useCallback(async () => {
    if (isCheckingUpdate) {
      return;
    }

    try {
      setIsCheckingUpdate(true);
      setUpdateMessage('Checking for updates...');

<<<<<<< HEAD
      const branchToCheck = isLatestBranch ? 'main' : 'stable';
=======
      const branchToCheck = latestBranch ? 'main' : 'stable';
>>>>>>> 25538144
      console.log(`[Debug] Checking for updates against ${branchToCheck} branch`);

      const localCommitResponse = await fetch(GITHUB_URLS.commitJson(branchToCheck));

      if (!localCommitResponse.ok) {
        throw new Error('Failed to fetch local commit info');
      }

      const localCommitData = (await localCommitResponse.json()) as CommitData;
      const remoteCommitHash = localCommitData.commit;
      const currentCommitHash = versionHash;

      if (remoteCommitHash !== currentCommitHash) {
        setUpdateMessage(
          `Update available from ${branchToCheck} branch!\n` +
            `Current: ${currentCommitHash.slice(0, 7)}\n` +
            `Latest: ${remoteCommitHash.slice(0, 7)}`,
        );
      } else {
        setUpdateMessage(`You are on the latest version from the ${branchToCheck} branch`);
      }
    } catch (error) {
      setUpdateMessage('Failed to check for updates');
      console.error('[Debug] Failed to check for updates:', error);
    } finally {
      setIsCheckingUpdate(false);
    }
<<<<<<< HEAD
  }, [isCheckingUpdate, isLatestBranch]);
=======
  }, [isCheckingUpdate, latestBranch]);
>>>>>>> 25538144

  const handleCopyToClipboard = useCallback(() => {
    const debugInfo = {
      System: systemInfo,
      Providers: activeProviders.map((provider) => ({
        name: provider.name,
        enabled: provider.enabled,
        isLocal: provider.isLocal,
        running: provider.isRunning,
        error: provider.error,
        lastChecked: provider.lastChecked,
        responseTime: provider.responseTime,
        url: provider.url,
      })),
      Version: {
        hash: versionHash.slice(0, 7),
<<<<<<< HEAD
        branch: isLatestBranch ? 'main' : 'stable',
=======
        branch: latestBranch ? 'main' : 'stable',
>>>>>>> 25538144
      },
      Timestamp: new Date().toISOString(),
    };

    navigator.clipboard.writeText(JSON.stringify(debugInfo, null, 2)).then(() => {
      toast.success('Debug information copied to clipboard!');
    });
<<<<<<< HEAD
  }, [activeProviders, systemInfo, isLatestBranch]);
=======
  }, [activeProviders, systemInfo, latestBranch]);
>>>>>>> 25538144

  return (
    <div className="p-4 space-y-6">
      <div className="flex items-center justify-between">
        <h3 className="text-lg font-medium text-bolt-elements-textPrimary">Debug Information</h3>
        <div className="flex gap-2">
          <button
            onClick={handleCopyToClipboard}
            className="bg-bolt-elements-button-primary-background rounded-lg px-4 py-2 transition-colors duration-200 hover:bg-bolt-elements-button-primary-backgroundHover text-bolt-elements-button-primary-text"
          >
            Copy Debug Info
          </button>
          <button
            onClick={handleCheckForUpdate}
            disabled={isCheckingUpdate}
            className={`bg-bolt-elements-button-primary-background rounded-lg px-4 py-2 transition-colors duration-200
              ${!isCheckingUpdate ? 'hover:bg-bolt-elements-button-primary-backgroundHover' : 'opacity-75 cursor-not-allowed'}
              text-bolt-elements-button-primary-text`}
          >
            {isCheckingUpdate ? 'Checking...' : 'Check for Updates'}
          </button>
        </div>
      </div>

      {updateMessage && (
        <div
          className={`bg-bolt-elements-surface rounded-lg p-3 ${
            updateMessage.includes('Update available') ? 'border-l-4 border-yellow-400' : ''
          }`}
        >
          <p className="text-bolt-elements-textSecondary whitespace-pre-line">{updateMessage}</p>
          {updateMessage.includes('Update available') && (
            <div className="mt-3 text-sm">
              <p className="font-medium text-bolt-elements-textPrimary">To update:</p>
              <ol className="list-decimal ml-4 mt-1 text-bolt-elements-textSecondary">
                <li>
                  Pull the latest changes:{' '}
                  <code className="bg-bolt-elements-surface-hover px-1 rounded">git pull upstream main</code>
                </li>
                <li>
                  Install any new dependencies:{' '}
                  <code className="bg-bolt-elements-surface-hover px-1 rounded">pnpm install</code>
                </li>
                <li>Restart the application</li>
              </ol>
            </div>
          )}
        </div>
      )}

      <section className="space-y-4">
        <div>
          <h4 className="text-md font-medium text-bolt-elements-textPrimary mb-2">System Information</h4>
          <div className="bg-bolt-elements-surface rounded-lg p-4">
            <div className="grid grid-cols-2 md:grid-cols-3 gap-4">
              <div>
                <p className="text-xs text-bolt-elements-textSecondary">Operating System</p>
                <p className="text-sm font-medium text-bolt-elements-textPrimary">{systemInfo.os}</p>
              </div>
              <div>
                <p className="text-xs text-bolt-elements-textSecondary">Browser</p>
                <p className="text-sm font-medium text-bolt-elements-textPrimary">{systemInfo.browser}</p>
              </div>
              <div>
                <p className="text-xs text-bolt-elements-textSecondary">Screen Resolution</p>
                <p className="text-sm font-medium text-bolt-elements-textPrimary">{systemInfo.screen}</p>
              </div>
              <div>
                <p className="text-xs text-bolt-elements-textSecondary">Language</p>
                <p className="text-sm font-medium text-bolt-elements-textPrimary">{systemInfo.language}</p>
              </div>
              <div>
                <p className="text-xs text-bolt-elements-textSecondary">Timezone</p>
                <p className="text-sm font-medium text-bolt-elements-textPrimary">{systemInfo.timezone}</p>
              </div>
              <div>
                <p className="text-xs text-bolt-elements-textSecondary">CPU Cores</p>
                <p className="text-sm font-medium text-bolt-elements-textPrimary">{systemInfo.cores}</p>
              </div>
            </div>
            <div className="mt-3 pt-3 border-t border-bolt-elements-surface-hover">
              <p className="text-xs text-bolt-elements-textSecondary">Version</p>
              <p className="text-sm font-medium text-bolt-elements-textPrimary font-mono">
                {versionHash.slice(0, 7)}
                <span className="ml-2 text-xs text-bolt-elements-textSecondary">
                  (v{versionTag || '0.0.1'}) - {latestBranch ? 'nightly' : 'stable'}
                </span>
              </p>
            </div>
          </div>
        </div>

        <div>
          <h4 className="text-md font-medium text-bolt-elements-textPrimary mb-2">Local LLM Status</h4>
          <div className="bg-bolt-elements-surface rounded-lg">
            <div className="grid grid-cols-1 divide-y">
              {activeProviders.map((provider) => (
                <div key={provider.name} className="p-3 flex flex-col space-y-2">
                  <div className="flex items-center justify-between">
                    <div className="flex items-center gap-3">
                      <div className="flex-shrink-0">
                        <div
                          className={`w-2 h-2 rounded-full ${
                            !provider.enabled ? 'bg-gray-300' : provider.isRunning ? 'bg-green-400' : 'bg-red-400'
                          }`}
                        />
                      </div>
                      <div>
                        <p className="text-sm font-medium text-bolt-elements-textPrimary">{provider.name}</p>
                        {provider.url && (
                          <p className="text-xs text-bolt-elements-textSecondary truncate max-w-[300px]">
                            {provider.url}
                          </p>
                        )}
                      </div>
                    </div>
                    <div className="flex items-center gap-2">
                      <span
                        className={`px-2 py-0.5 text-xs rounded-full ${
                          provider.enabled ? 'bg-green-100 text-green-800' : 'bg-gray-100 text-gray-800'
                        }`}
                      >
                        {provider.enabled ? 'Enabled' : 'Disabled'}
                      </span>
                      {provider.enabled && (
                        <span
                          className={`px-2 py-0.5 text-xs rounded-full ${
                            provider.isRunning ? 'bg-green-100 text-green-800' : 'bg-red-100 text-red-800'
                          }`}
                        >
                          {provider.isRunning ? 'Running' : 'Not Running'}
                        </span>
                      )}
                    </div>
                  </div>

                  <div className="pl-5 flex flex-col space-y-1 text-xs">
                    {/* Status Details */}
                    <div className="flex flex-wrap gap-2">
                      <span className="text-bolt-elements-textSecondary">
                        Last checked: {new Date(provider.lastChecked).toLocaleTimeString()}
                      </span>
                      {provider.responseTime && (
                        <span className="text-bolt-elements-textSecondary">
                          Response time: {Math.round(provider.responseTime)}ms
                        </span>
                      )}
                    </div>

                    {/* Error Message */}
                    {provider.error && (
                      <div className="mt-1 text-red-600 bg-red-50 rounded-md p-2">
                        <span className="font-medium">Error:</span> {provider.error}
                      </div>
                    )}

                    {/* Connection Info */}
                    {provider.url && (
                      <div className="text-bolt-elements-textSecondary">
                        <span className="font-medium">Endpoints checked:</span>
                        <ul className="list-disc list-inside pl-2 mt-1">
                          <li>{provider.url} (root)</li>
                          <li>{provider.url}/api/health</li>
                          <li>{provider.url}/v1/models</li>
                        </ul>
                      </div>
                    )}
                  </div>
                </div>
              ))}
              {activeProviders.length === 0 && (
                <div className="p-4 text-center text-bolt-elements-textSecondary">No local LLMs configured</div>
              )}
            </div>
          </div>
        </div>
      </section>
    </div>
  );
}<|MERGE_RESOLUTION|>--- conflicted
+++ resolved
@@ -211,11 +211,7 @@
 };
 
 export default function DebugTab() {
-<<<<<<< HEAD
   const { providers, isLatestBranch } = useSettings();
-=======
-  const { providers, latestBranch } = useSettings();
->>>>>>> 25538144
   const [activeProviders, setActiveProviders] = useState<ProviderStatus[]>([]);
   const [updateMessage, setUpdateMessage] = useState<string>('');
   const [systemInfo] = useState<SystemInfo>(getSystemInfo());
@@ -275,11 +271,7 @@
       setIsCheckingUpdate(true);
       setUpdateMessage('Checking for updates...');
 
-<<<<<<< HEAD
       const branchToCheck = isLatestBranch ? 'main' : 'stable';
-=======
-      const branchToCheck = latestBranch ? 'main' : 'stable';
->>>>>>> 25538144
       console.log(`[Debug] Checking for updates against ${branchToCheck} branch`);
 
       const localCommitResponse = await fetch(GITHUB_URLS.commitJson(branchToCheck));
@@ -307,11 +299,7 @@
     } finally {
       setIsCheckingUpdate(false);
     }
-<<<<<<< HEAD
   }, [isCheckingUpdate, isLatestBranch]);
-=======
-  }, [isCheckingUpdate, latestBranch]);
->>>>>>> 25538144
 
   const handleCopyToClipboard = useCallback(() => {
     const debugInfo = {
@@ -328,11 +316,7 @@
       })),
       Version: {
         hash: versionHash.slice(0, 7),
-<<<<<<< HEAD
         branch: isLatestBranch ? 'main' : 'stable',
-=======
-        branch: latestBranch ? 'main' : 'stable',
->>>>>>> 25538144
       },
       Timestamp: new Date().toISOString(),
     };
@@ -340,11 +324,7 @@
     navigator.clipboard.writeText(JSON.stringify(debugInfo, null, 2)).then(() => {
       toast.success('Debug information copied to clipboard!');
     });
-<<<<<<< HEAD
   }, [activeProviders, systemInfo, isLatestBranch]);
-=======
-  }, [activeProviders, systemInfo, latestBranch]);
->>>>>>> 25538144
 
   return (
     <div className="p-4 space-y-6">
@@ -430,7 +410,7 @@
               <p className="text-sm font-medium text-bolt-elements-textPrimary font-mono">
                 {versionHash.slice(0, 7)}
                 <span className="ml-2 text-xs text-bolt-elements-textSecondary">
-                  (v{versionTag || '0.0.1'}) - {latestBranch ? 'nightly' : 'stable'}
+                  (v{versionTag || '0.0.1'}) - {isLatestBranch ? 'nightly' : 'stable'}
                 </span>
               </p>
             </div>
