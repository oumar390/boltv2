--- conflicted
+++ resolved
@@ -224,33 +224,6 @@
                       gradientUnits="userSpaceOnUse"
                       gradientTransform="rotate(-45)"
                     >
-<<<<<<< HEAD
-                      <stop offset="0%" stop-color="#1488fc" stop-opacity="0%"></stop>
-                      <stop offset="40%" stop-color="#1488fc" stop-opacity="80%"></stop>
-                      <stop offset="50%" stop-color="#1488fc" stop-opacity="80%"></stop>
-                      <stop offset="100%" stop-color="#1488fc" stop-opacity="0%"></stop>
-                    </linearGradient>
-                    <linearGradient id="shine-gradient">
-                      <stop offset="0%" stop-color="white" stop-opacity="0%"></stop>
-                      <stop offset="40%" stop-color="#8adaff" stop-opacity="80%"></stop>
-                      <stop offset="50%" stop-color="#8adaff" stop-opacity="80%"></stop>
-                      <stop offset="100%" stop-color="white" stop-opacity="0%"></stop>
-                    </linearGradient>
-                  </defs>
-                  <rect className={classNames(styles.PromptEffectLine)} pathLength="100" stroke-linecap="round"></rect>
-                  <rect className={classNames(styles.PromptShine)} x="48" y="24" width="70" height="1"></rect>
-                </svg>
-                <ModelSelector
-                  key={provider?.name + ':' + modelList.length}
-                  model={model}
-                  setModel={setModel}
-                  modelList={modelList}
-                  provider={provider}
-                  setProvider={setProvider}
-                  providerList={PROVIDER_LIST}
-                  apiKeys={apiKeys}
-                />
-=======
                       <stop offset="0%" stopColor="#1488fc" stopOpacity="0%"></stop>
                       <stop offset="40%" stopColor="#1488fc" stopOpacity="80%"></stop>
                       <stop offset="50%" stopColor="#1488fc" stopOpacity="80%"></stop>
@@ -281,7 +254,7 @@
                       <span>Model Settings</span>
                     </button>
                   </div>
->>>>>>> 7ce7051b
+
 
                   <div className={isModelSettingsCollapsed ? 'hidden' : ''}>
                     <ModelSelector
@@ -311,13 +284,9 @@
                 >
                   <textarea
                     ref={textareaRef}
-<<<<<<< HEAD
-                    className={`w-full pl-4 pt-4 pr-16 focus:outline-none resize-none text-bolt-elements-textPrimary placeholder-bolt-elements-textTertiary bg-transparent text-sm`}
-=======
                     className={
                       'w-full pl-4 pt-4 pr-16 focus:outline-none resize-none text-bolt-elements-textPrimary placeholder-bolt-elements-textTertiary bg-transparent text-sm'
                     }
->>>>>>> 7ce7051b
                     onKeyDown={(event) => {
                       if (event.key === 'Enter') {
                         if (event.shiftKey) {
@@ -393,38 +362,8 @@
                 </div>
               </div>
             </div>
-<<<<<<< HEAD
-            {!chatStarted && (
-              <div
-                id="examples"
-                className="relative flex flex-col gap-9 w-full max-w-3xl mx-auto flex justify-center mt-6"
-              >
-                <div
-                  className="flex flex-wrap justify-center gap-2"
-                  style={{
-                    animation: '.25s ease-out 0s 1 _fade-and-move-in_g2ptj_1 forwards',
-                  }}
-                >
-                  {EXAMPLE_PROMPTS.map((examplePrompt, index) => {
-                    return (
-                      <button
-                        key={index}
-                        onClick={(event) => {
-                          sendMessage?.(event, examplePrompt.text);
-                        }}
-                        className="border border-bolt-elements-borderColor rounded-full bg-gray-50 hover:bg-gray-100 dark:bg-gray-950 dark:hover:bg-gray-900 text-bolt-elements-textSecondary hover:text-bolt-elements-textPrimary px-3 py-1 text-xs transition-theme"
-                      >
-                        {examplePrompt.text}
-                      </button>
-                    );
-                  })}
-                </div>
-              </div>
-            )}
-=======
             {!chatStarted && ImportButtons(importChat)}
             {!chatStarted && ExamplePrompts(sendMessage)}
->>>>>>> 7ce7051b
           </div>
           <ClientOnly>{() => <Workbench chatStarted={chatStarted} isStreaming={isStreaming} />}</ClientOnly>
         </div>
