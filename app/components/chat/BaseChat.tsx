/*
 * @ts-nocheck
 * Preventing TS checks with files presented in the video for a better presentation.
 */
import type { Message } from 'ai';
import React, { type RefCallback, useEffect, useState } from 'react';
import { ClientOnly } from 'remix-utils/client-only';
import { Menu } from '~/components/sidebar/Menu.client';
import { IconButton } from '~/components/ui/IconButton';
import { Workbench } from '~/components/workbench/Workbench.client';
import { classNames } from '~/utils/classNames';
import { MODEL_LIST, PROVIDER_LIST, initializeModelList } from '~/utils/constants';
import { Messages } from './Messages.client';
import { SendButton } from './SendButton.client';
import { APIKeyManager } from './APIKeyManager';
import Cookies from 'js-cookie';
import * as Tooltip from '@radix-ui/react-tooltip';

import styles from './BaseChat.module.scss';
import { ExportChatButton } from '~/components/chat/chatExportAndImport/ExportChatButton';
import { ImportButtons } from '~/components/chat/chatExportAndImport/ImportButtons';
import { ExamplePrompts } from '~/components/chat/ExamplePrompts';
import GitCloneButton from './GitCloneButton';

import FilePreview from './FilePreview';
import { ModelSelector } from '~/components/chat/ModelSelector';
import { SpeechRecognitionButton } from '~/components/chat/SpeechRecognition';
<<<<<<< HEAD
import { ScreenshotStateManager } from './ScreenshotStateManager';
=======
import type { IProviderSetting, ProviderInfo } from '~/types/model';
>>>>>>> 301675e3

const TEXTAREA_MIN_HEIGHT = 76;

interface BaseChatProps {
  textareaRef?: React.RefObject<HTMLTextAreaElement> | undefined;
  messageRef?: RefCallback<HTMLDivElement> | undefined;
  scrollRef?: RefCallback<HTMLDivElement> | undefined;
  showChat?: boolean;
  chatStarted?: boolean;
  isStreaming?: boolean;
  messages?: Message[];
  description?: string;
  enhancingPrompt?: boolean;
  promptEnhanced?: boolean;
  input?: string;
  model?: string;
  setModel?: (model: string) => void;
  provider?: ProviderInfo;
  setProvider?: (provider: ProviderInfo) => void;
  providerList?: ProviderInfo[];
  handleStop?: () => void;
  sendMessage?: (event: React.UIEvent, messageInput?: string) => void;
  handleInputChange?: (event: React.ChangeEvent<HTMLTextAreaElement>) => void;
  enhancePrompt?: () => void;
  importChat?: (description: string, messages: Message[]) => Promise<void>;
  exportChat?: () => void;
  uploadedFiles?: File[];
  setUploadedFiles?: (files: File[]) => void;
  imageDataList?: string[];
  setImageDataList?: (dataList: string[]) => void;
}

export const BaseChat = React.forwardRef<HTMLDivElement, BaseChatProps>(
  (
    {
      textareaRef,
      messageRef,
      scrollRef,
      showChat = true,
      chatStarted = false,
      isStreaming = false,
      model,
      setModel,
      provider,
      setProvider,
      providerList,
      input = '',
      enhancingPrompt,
      handleInputChange,
      promptEnhanced,
      enhancePrompt,
      sendMessage,
      handleStop,
      importChat,
      exportChat,
      uploadedFiles = [],
      setUploadedFiles,
      imageDataList = [],
      setImageDataList,
      messages,
    },
    ref,
  ) => {
    const TEXTAREA_MAX_HEIGHT = chatStarted ? 400 : 200;
    const [apiKeys, setApiKeys] = useState<Record<string, string>>(() => {
      const savedKeys = Cookies.get('apiKeys');

      if (savedKeys) {
        try {
          return JSON.parse(savedKeys);
        } catch (error) {
          console.error('Failed to parse API keys from cookies:', error);
          return {};
        }
      }

      return {};
    });
    const [modelList, setModelList] = useState(MODEL_LIST);
    const [isModelSettingsCollapsed, setIsModelSettingsCollapsed] = useState(false);
    const [isListening, setIsListening] = useState(false);
    const [recognition, setRecognition] = useState<SpeechRecognition | null>(null);
    const [transcript, setTranscript] = useState('');

    useEffect(() => {
      console.log(transcript);
    }, [transcript]);

    useEffect(() => {
      // Load API keys from cookies on component mount
      try {
        const storedApiKeys = Cookies.get('apiKeys');

        if (storedApiKeys) {
          const parsedKeys = JSON.parse(storedApiKeys);

          if (typeof parsedKeys === 'object' && parsedKeys !== null) {
            setApiKeys(parsedKeys);
          }
        }
      } catch (error) {
        console.error('Error loading API keys from cookies:', error);

        // Clear invalid cookie data
        Cookies.remove('apiKeys');
      }

      let providerSettings: Record<string, IProviderSetting> | undefined = undefined;

      try {
        const savedProviderSettings = Cookies.get('providers');

        if (savedProviderSettings) {
          const parsedProviderSettings = JSON.parse(savedProviderSettings);

          if (typeof parsedProviderSettings === 'object' && parsedProviderSettings !== null) {
            providerSettings = parsedProviderSettings;
          }
        }
      } catch (error) {
        console.error('Error loading Provider Settings from cookies:', error);

        // Clear invalid cookie data
        Cookies.remove('providers');
      }

      initializeModelList(providerSettings).then((modelList) => {
        setModelList(modelList);
      });

      if (typeof window !== 'undefined' && ('SpeechRecognition' in window || 'webkitSpeechRecognition' in window)) {
        const SpeechRecognition = window.SpeechRecognition || window.webkitSpeechRecognition;
        const recognition = new SpeechRecognition();
        recognition.continuous = true;
        recognition.interimResults = true;

        recognition.onresult = (event) => {
          const transcript = Array.from(event.results)
            .map((result) => result[0])
            .map((result) => result.transcript)
            .join('');

          setTranscript(transcript);

          if (handleInputChange) {
            const syntheticEvent = {
              target: { value: transcript },
            } as React.ChangeEvent<HTMLTextAreaElement>;
            handleInputChange(syntheticEvent);
          }
        };

        recognition.onerror = (event) => {
          console.error('Speech recognition error:', event.error);
          setIsListening(false);
        };

        setRecognition(recognition);
      }
    }, []);

    const startListening = () => {
      if (recognition) {
        recognition.start();
        setIsListening(true);
      }
    };

    const stopListening = () => {
      if (recognition) {
        recognition.stop();
        setIsListening(false);
      }
    };

    const handleSendMessage = (event: React.UIEvent, messageInput?: string) => {
      if (sendMessage) {
        sendMessage(event, messageInput);

        if (recognition) {
          recognition.abort(); // Stop current recognition
          setTranscript(''); // Clear transcript
          setIsListening(false);

          // Clear the input by triggering handleInputChange with empty value
          if (handleInputChange) {
            const syntheticEvent = {
              target: { value: '' },
            } as React.ChangeEvent<HTMLTextAreaElement>;
            handleInputChange(syntheticEvent);
          }
        }
      }
    };

    const handleFileUpload = () => {
      const input = document.createElement('input');
      input.type = 'file';
      input.accept = 'image/*';

      input.onchange = async (e) => {
        const file = (e.target as HTMLInputElement).files?.[0];

        if (file) {
          const reader = new FileReader();

          reader.onload = (e) => {
            const base64Image = e.target?.result as string;
            setUploadedFiles?.([...uploadedFiles, file]);
            setImageDataList?.([...imageDataList, base64Image]);
          };
          reader.readAsDataURL(file);
        }
      };

      input.click();
    };

    const handlePaste = async (e: React.ClipboardEvent) => {
      const items = e.clipboardData?.items;

      if (!items) {
        return;
      }

      for (const item of items) {
        if (item.type.startsWith('image/')) {
          e.preventDefault();

          const file = item.getAsFile();

          if (file) {
            const reader = new FileReader();

            reader.onload = (e) => {
              const base64Image = e.target?.result as string;
              setUploadedFiles?.([...uploadedFiles, file]);
              setImageDataList?.([...imageDataList, base64Image]);
            };
            reader.readAsDataURL(file);
          }

          break;
        }
      }
    };

    const baseChat = (
      <div
        ref={ref}
        className={classNames(styles.BaseChat, 'relative flex h-full w-full overflow-hidden')}
        data-chat-visible={showChat}
      >
        <ClientOnly>{() => <Menu />}</ClientOnly>
        <div ref={scrollRef} className="flex flex-col lg:flex-row overflow-y-auto w-full h-full">
          <div className={classNames(styles.Chat, 'flex flex-col flex-grow lg:min-w-[var(--chat-min-width)] h-full')}>
            {!chatStarted && (
              <div id="intro" className="mt-[16vh] max-w-chat mx-auto text-center px-4 lg:px-0">
                <h1 className="text-3xl lg:text-6xl font-bold text-bolt-elements-textPrimary mb-4 animate-fade-in">
                  Where ideas begin
                </h1>
                <p className="text-md lg:text-xl mb-8 text-bolt-elements-textSecondary animate-fade-in animation-delay-200">
                  Bring ideas to life in seconds or get help on existing projects.
                </p>
              </div>
            )}
            <div
              className={classNames('pt-6 px-2 sm:px-6', {
                'h-full flex flex-col': chatStarted,
              })}
            >
              <ClientOnly>
                {() => {
                  return chatStarted ? (
                    <Messages
                      ref={messageRef}
                      className="flex flex-col w-full flex-1 max-w-chat pb-6 mx-auto z-1"
                      messages={messages}
                      isStreaming={isStreaming}
                    />
                  ) : null;
                }}
              </ClientOnly>
              <div
                className={classNames(
                  'bg-bolt-elements-background-depth-2 p-3 rounded-lg border border-bolt-elements-borderColor relative w-full max-w-chat mx-auto z-prompt mb-6',
                  {
                    'sticky bottom-2': chatStarted,
                  },
                )}
              >
                <svg className={classNames(styles.PromptEffectContainer)}>
                  <defs>
                    <linearGradient
                      id="line-gradient"
                      x1="20%"
                      y1="0%"
                      x2="-14%"
                      y2="10%"
                      gradientUnits="userSpaceOnUse"
                      gradientTransform="rotate(-45)"
                    >
                      <stop offset="0%" stopColor="#b44aff" stopOpacity="0%"></stop>
                      <stop offset="40%" stopColor="#b44aff" stopOpacity="80%"></stop>
                      <stop offset="50%" stopColor="#b44aff" stopOpacity="80%"></stop>
                      <stop offset="100%" stopColor="#b44aff" stopOpacity="0%"></stop>
                    </linearGradient>
                    <linearGradient id="shine-gradient">
                      <stop offset="0%" stopColor="white" stopOpacity="0%"></stop>
                      <stop offset="40%" stopColor="#ffffff" stopOpacity="80%"></stop>
                      <stop offset="50%" stopColor="#ffffff" stopOpacity="80%"></stop>
                      <stop offset="100%" stopColor="white" stopOpacity="0%"></stop>
                    </linearGradient>
                  </defs>
                  <rect className={classNames(styles.PromptEffectLine)} pathLength="100" strokeLinecap="round"></rect>
                  <rect className={classNames(styles.PromptShine)} x="48" y="24" width="70" height="1"></rect>
                </svg>
                <div>
                  <div className={isModelSettingsCollapsed ? 'hidden' : ''}>
                    <ModelSelector
                      key={provider?.name + ':' + modelList.length}
                      model={model}
                      setModel={setModel}
                      modelList={modelList}
                      provider={provider}
                      setProvider={setProvider}
                      providerList={providerList || PROVIDER_LIST}
                      apiKeys={apiKeys}
                    />
                    {(providerList || []).length > 0 && provider && (
                      <APIKeyManager
                        provider={provider}
                        apiKey={apiKeys[provider.name] || ''}
                        setApiKey={(key) => {
                          const newApiKeys = { ...apiKeys, [provider.name]: key };
                          setApiKeys(newApiKeys);
                          Cookies.set('apiKeys', JSON.stringify(newApiKeys));
                        }}
                      />
                    )}
                  </div>
                </div>
                <FilePreview
                  files={uploadedFiles}
                  imageDataList={imageDataList}
                  onRemove={(index) => {
                    setUploadedFiles?.(uploadedFiles.filter((_, i) => i !== index));
                    setImageDataList?.(imageDataList.filter((_, i) => i !== index));
                  }}
                />
                <ClientOnly>
                  {() => (
                    <ScreenshotStateManager
                      setUploadedFiles={setUploadedFiles}
                      setImageDataList={setImageDataList}
                      uploadedFiles={uploadedFiles}
                      imageDataList={imageDataList}
                    />
                  )}
                </ClientOnly>
                <div
                  className={classNames(
                    'relative shadow-xs border border-bolt-elements-borderColor backdrop-blur rounded-lg',
                  )}
                >
                  <textarea
                    ref={textareaRef}
                    className={classNames(
                      'w-full pl-4 pt-4 pr-16 outline-none resize-none text-bolt-elements-textPrimary placeholder-bolt-elements-textTertiary bg-transparent text-sm',
                      'transition-all duration-200',
                      'hover:border-bolt-elements-focus',
                    )}
                    onDragEnter={(e) => {
                      e.preventDefault();
                      e.currentTarget.style.border = '2px solid #1488fc';
                    }}
                    onDragOver={(e) => {
                      e.preventDefault();
                      e.currentTarget.style.border = '2px solid #1488fc';
                    }}
                    onDragLeave={(e) => {
                      e.preventDefault();
                      e.currentTarget.style.border = '1px solid var(--bolt-elements-borderColor)';
                    }}
                    onDrop={(e) => {
                      e.preventDefault();
                      e.currentTarget.style.border = '1px solid var(--bolt-elements-borderColor)';

                      const files = Array.from(e.dataTransfer.files);
                      files.forEach((file) => {
                        if (file.type.startsWith('image/')) {
                          const reader = new FileReader();

                          reader.onload = (e) => {
                            const base64Image = e.target?.result as string;
                            setUploadedFiles?.([...uploadedFiles, file]);
                            setImageDataList?.([...imageDataList, base64Image]);
                          };
                          reader.readAsDataURL(file);
                        }
                      });
                    }}
                    onKeyDown={(event) => {
                      if (event.key === 'Enter') {
                        if (event.shiftKey) {
                          return;
                        }

                        event.preventDefault();

                        if (isStreaming) {
                          handleStop?.();
                          return;
                        }

                        handleSendMessage?.(event);
                      }
                    }}
                    value={input}
                    onChange={(event) => {
                      handleInputChange?.(event);
                    }}
                    onPaste={handlePaste}
                    style={{
                      minHeight: TEXTAREA_MIN_HEIGHT,
                      maxHeight: TEXTAREA_MAX_HEIGHT,
                    }}
                    placeholder="How can Bolt help you today?"
                    translate="no"
                  />
                  <ClientOnly>
                    {() => (
                      <SendButton
                        show={input.length > 0 || isStreaming || uploadedFiles.length > 0}
                        isStreaming={isStreaming}
                        disabled={!providerList || providerList.length === 0}
                        onClick={(event) => {
                          if (isStreaming) {
                            handleStop?.();
                            return;
                          }

                          if (input.length > 0 || uploadedFiles.length > 0) {
                            handleSendMessage?.(event);
                          }
                        }}
                      />
                    )}
                  </ClientOnly>
                  <div className="flex justify-between items-center text-sm p-4 pt-2">
                    <div className="flex gap-1 items-center">
                      <IconButton title="Upload file" className="transition-all" onClick={() => handleFileUpload()}>
                        <div className="i-ph:paperclip text-xl"></div>
                      </IconButton>
                      <IconButton
                        title="Enhance prompt"
                        disabled={input.length === 0 || enhancingPrompt}
                        className={classNames(
                          'transition-all',
                          enhancingPrompt ? 'opacity-100' : '',
                          promptEnhanced ? 'text-bolt-elements-item-contentAccent' : '',
                          promptEnhanced ? 'pr-1.5' : '',
                          promptEnhanced ? 'enabled:hover:bg-bolt-elements-item-backgroundAccent' : '',
                        )}
                        onClick={() => enhancePrompt?.()}
                      >
                        {enhancingPrompt ? (
                          <>
                            <div className="i-svg-spinners:90-ring-with-bg text-bolt-elements-loader-progress text-xl animate-spin"></div>
                            <div className="ml-1.5">Enhancing prompt...</div>
                          </>
                        ) : (
                          <>
                            <div className="i-bolt:stars text-xl"></div>
                            {promptEnhanced && <div className="ml-1.5">Prompt enhanced</div>}
                          </>
                        )}
                      </IconButton>

                      <SpeechRecognitionButton
                        isListening={isListening}
                        onStart={startListening}
                        onStop={stopListening}
                        disabled={isStreaming}
                      />
                      {chatStarted && <ClientOnly>{() => <ExportChatButton exportChat={exportChat} />}</ClientOnly>}
                      <IconButton
                        title="Model Settings"
                        className={classNames('transition-all flex items-center gap-1', {
                          'bg-bolt-elements-item-backgroundAccent text-bolt-elements-item-contentAccent':
                            isModelSettingsCollapsed,
                          'bg-bolt-elements-item-backgroundDefault text-bolt-elements-item-contentDefault':
                            !isModelSettingsCollapsed,
                        })}
                        onClick={() => setIsModelSettingsCollapsed(!isModelSettingsCollapsed)}
                        disabled={!providerList || providerList.length === 0}
                      >
                        <div className={`i-ph:caret-${isModelSettingsCollapsed ? 'right' : 'down'} text-lg`} />
                        {isModelSettingsCollapsed ? <span className="text-xs">{model}</span> : <span />}
                      </IconButton>
                    </div>
                    {input.length > 3 ? (
                      <div className="text-xs text-bolt-elements-textTertiary">
                        Use <kbd className="kdb px-1.5 py-0.5 rounded bg-bolt-elements-background-depth-2">Shift</kbd> +{' '}
                        <kbd className="kdb px-1.5 py-0.5 rounded bg-bolt-elements-background-depth-2">Return</kbd> a
                        new line
                      </div>
                    ) : null}
                  </div>
                </div>
              </div>
            </div>
            {!chatStarted && (
              <div className="flex justify-center gap-2">
                {ImportButtons(importChat)}
                <GitCloneButton importChat={importChat} />
              </div>
            )}
            {!chatStarted &&
              ExamplePrompts((event, messageInput) => {
                if (isStreaming) {
                  handleStop?.();
                  return;
                }

                handleSendMessage?.(event, messageInput);
              })}
          </div>
          <ClientOnly>{() => <Workbench chatStarted={chatStarted} isStreaming={isStreaming} />}</ClientOnly>
        </div>
      </div>
    );

    return <Tooltip.Provider delayDuration={200}>{baseChat}</Tooltip.Provider>;
  },
);<|MERGE_RESOLUTION|>--- conflicted
+++ resolved
@@ -25,11 +25,8 @@
 import FilePreview from './FilePreview';
 import { ModelSelector } from '~/components/chat/ModelSelector';
 import { SpeechRecognitionButton } from '~/components/chat/SpeechRecognition';
-<<<<<<< HEAD
+import type { IProviderSetting, ProviderInfo } from '~/types/model';
 import { ScreenshotStateManager } from './ScreenshotStateManager';
-=======
-import type { IProviderSetting, ProviderInfo } from '~/types/model';
->>>>>>> 301675e3
 
 const TEXTAREA_MIN_HEIGHT = 76;
 
