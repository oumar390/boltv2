--- conflicted
+++ resolved
@@ -31,14 +31,10 @@
 - ✅ Ability to revert code to earlier version (@wonderwhy-er)
 - ✅ Cohere Integration (@hasanraiyan)
 - ✅ Dynamic model max token length (@hasanraiyan)
-<<<<<<< HEAD
 - ✅ Prompt caching (@SujalXplores)
-- ✅ **HIGH PRIORITY** - Load local projects into the app (@wonderwhy-er)
+- ✅ Load local projects into the app (@wonderwhy-er)
+- ✅ GitHub Models Integration (@ThePsyberSleuth)
 - ⬜ **HIGH PRIORITY** - ALMOST DONE - Attach images to prompts (@atrokhym)
-=======
-- ✅ GitHub Models Integration (@ThePsyberSleuth)
-
->>>>>>> 77e71ff0
 - ⬜ **HIGH PRIORITY** - Prevent Bolt from rewriting files as often (file locking and diffs)
 - ⬜ **HIGH PRIORITY** - Better prompting for smaller LLMs (code window sometimes doesn't start)
 - ⬜ **HIGH PRIORITY** - Run agents in the backend as opposed to a single model call
